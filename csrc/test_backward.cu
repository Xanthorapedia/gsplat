--- conflicted
+++ resolved
@@ -4,16 +4,9 @@
 #include <iostream>
 #include <math.h>
 
-<<<<<<< HEAD
 #include "helpers.cuh"
-=======
-#include "backward.cuh"
->>>>>>> 9f7a63d2
 #include "config.h"
-#include "forward.cuh"
 #include "tgaimage.h"
-
-<<<<<<< HEAD
 
 float random_float() {
     return (float) std::rand() / RAND_MAX;
@@ -60,367 +53,12 @@
                 v_quat_est[c] += v_Rmat[i][j] * Rdiff[i][j] * 0.5f / eps;
             }
         }
-=======
-float random_float() { return (float)std::rand() / RAND_MAX; }
-
-int main() {
-    int num_points = 16;
-    const float fov_x = M_PI / 2.f;
-    const int W = 512;
-    const int H = 512;
-    const float focal = 0.5 * (float)W / tan(0.5 * fov_x);
-    const dim3 tile_bounds = {
-        (W + BLOCK_X - 1) / BLOCK_X, (H + BLOCK_Y - 1) / BLOCK_Y, 1};
-    const dim3 img_size = {W, H, 1};
-    const dim3 block = {BLOCK_X, BLOCK_Y, 1};
-
-    int num_cov3d = num_points * 6;
-    int num_view = 16;
-
-    float3 *means = new float3[num_points];
-    float3 *scales = new float3[num_points];
-    float4 *quats = new float4[num_points];
-    float3 *rgbs = new float3[num_points];
-    float *opacities = new float[num_points];
-    float viewmat[] = {
-        1.f,
-        0.f,
-        0.f,
-        0.f,
-        0.f,
-        1.f,
-        0.f,
-        0.f,
-        0.f,
-        0.f,
-        1.f,
-        8.f,
-        0.f,
-        0.f,
-        0.f,
-        1.f};
-
-    // silly initialization of gaussians
-    // rotate pi/4 about (1, 1, 0)
-    float bd = 2.f;
-    // float norm = sqrt(2);
-    // float theta = M_PI / 4.f;
-    // float w = norm / tan(theta / 2.f);
-    float u, v, w;
-    std::srand(std::time(nullptr));
-    for (int i = 0; i < num_points; ++i) {
-        means[i] = {
-            bd * (random_float() - 0.5f),
-            bd * (random_float() - 0.5f),
-            bd * (random_float() - 0.5f)};
-        scales[i] = {random_float(), random_float(), random_float()};
-        rgbs[i] = {random_float(), random_float(), random_float()};
-
-        // float v = (float) i - (float) num_points * 0.5f;
-        // means[i] = {v * 0.1f, v * 0.1f, (float) i};
-        // scales[i] = {0.5f, 5.f, 1.f};
-        // rgbs[i] = {(float) (i % 3 == 0), (float) (i % 3 == 1), (float) (i % 3
-        // == 2)};
-
-        // quats[i] = {w, norm, norm, 0.f};  // w x y z convention
-        // quats[i] = {1.f, 0.f, 0.f, 0.f};  // w x y z convention
-        // random quat
-        u = random_float();
-        v = random_float();
-        w = random_float();
-        quats[i] = {
-            sqrtf(1.f - u) * sinf(2.f * (float)M_PI * v),
-            sqrtf(1.f - u) * cosf(2.f * (float)M_PI * v),
-            sqrtf(u) * sinf(2.f * (float)M_PI * w),
-            sqrtf(u) * cosf(2.f * (float)M_PI * w)};
-
-        opacities[i] = 0.9f;
->>>>>>> 9f7a63d2
     }
     printf("v_quat_est %.2e %.2e %.2e %.2e\n", v_quat_est[0], v_quat_est[1], v_quat_est[2], v_quat_est[3]);
     float4 v_quat = quat_to_rotmat_vjp(quat, v_Rmat);
     printf("v_quat %.2e %.2e %.2e %.2e\n", v_quat.x, v_quat.y, v_quat.z, v_quat.w); 
 }
 
-<<<<<<< HEAD
-=======
-    float3 *scales_d, *means_d, *rgbs_d;
-    float4 *quats_d;
-    float *viewmat_d, *opacities_d;
-
-    cudaMalloc((void **)&scales_d, num_points * sizeof(float3));
-    cudaMalloc((void **)&means_d, num_points * sizeof(float3));
-    cudaMalloc((void **)&quats_d, num_points * sizeof(float4));
-    cudaMalloc((void **)&rgbs_d, num_points * sizeof(float3));
-    cudaMalloc((void **)&opacities_d, num_points * sizeof(float));
-    cudaMalloc((void **)&viewmat_d, num_view * sizeof(float));
-
-    cudaMemcpy(
-        scales_d, scales, num_points * sizeof(float3), cudaMemcpyHostToDevice
-    );
-    cudaMemcpy(
-        means_d, means, num_points * sizeof(float3), cudaMemcpyHostToDevice
-    );
-    cudaMemcpy(
-        rgbs_d, rgbs, num_points * sizeof(float3), cudaMemcpyHostToDevice
-    );
-    cudaMemcpy(
-        opacities_d,
-        opacities,
-        num_points * sizeof(float),
-        cudaMemcpyHostToDevice
-    );
-    cudaMemcpy(
-        quats_d, quats, num_points * sizeof(float4), cudaMemcpyHostToDevice
-    );
-    cudaMemcpy(
-        viewmat_d, viewmat, num_view * sizeof(float), cudaMemcpyHostToDevice
-    );
-
-    // allocate memory for outputs
-    float *covs3d = new float[num_cov3d];
-    float2 *xy = new float2[num_points];
-    float *z = new float[num_points];
-    int *radii = new int[num_points];
-    float3 *conics = new float3[num_points];
-    uint32_t *num_tiles_hit = new uint32_t[num_points];
-
-    float *covs3d_d, *z_d;
-    float2 *xy_d;
-    float3 *conics_d;
-    int *radii_d;
-    uint32_t *num_tiles_hit_d;
-    cudaMalloc((void **)&covs3d_d, num_cov3d * sizeof(float));
-    cudaMalloc((void **)&xy_d, num_points * sizeof(float2));
-    cudaMalloc((void **)&z_d, num_points * sizeof(float));
-    cudaMalloc((void **)&radii_d, num_points * sizeof(int));
-    cudaMalloc((void **)&conics_d, num_points * sizeof(float3));
-    cudaMalloc((void **)&num_tiles_hit_d, num_points * sizeof(uint32_t));
-
-    project_gaussians_forward_impl(
-        num_points,
-        means_d,
-        scales_d,
-        1.f,
-        quats_d,
-        viewmat_d,
-        viewmat_d,
-        focal,
-        focal,
-        img_size,
-        tile_bounds,
-        covs3d_d,
-        xy_d,
-        z_d,
-        radii_d,
-        conics_d,
-        num_tiles_hit_d
-    );
-    cudaMemcpy(
-        covs3d, covs3d_d, num_cov3d * sizeof(float), cudaMemcpyDeviceToHost
-    );
-    cudaMemcpy(xy, xy_d, num_points * sizeof(float2), cudaMemcpyDeviceToHost);
-    cudaMemcpy(z, z_d, num_points * sizeof(float), cudaMemcpyDeviceToHost);
-    cudaMemcpy(
-        radii, radii_d, num_points * sizeof(int), cudaMemcpyDeviceToHost
-    );
-    cudaMemcpy(
-        num_tiles_hit,
-        num_tiles_hit_d,
-        num_points * sizeof(uint32_t),
-        cudaMemcpyDeviceToHost
-    );
-
-    uint32_t num_intersects;
-    uint32_t *cum_tiles_hit = new uint32_t[num_points];
-    uint32_t *cum_tiles_hit_d;
-    cudaMalloc((void **)&cum_tiles_hit_d, num_points * sizeof(uint32_t));
-    compute_cumulative_intersects(
-        num_points, num_tiles_hit_d, num_intersects, cum_tiles_hit_d
-    );
-    // printf("num_intersects %d\n", num_intersects);
-    // cudaMemcpy(cum_tiles_hit, cum_tiles_hit_d, num_points * sizeof(uint32_t),
-    // cudaMemcpyDeviceToHost); for (int i = 0; i < num_points; ++i) {
-    //     printf("num_tiles_hit %d, %d\n", i, num_tiles_hit[i]);
-    // }
-
-    uint64_t *isect_ids_sorted_d;
-    uint32_t *gaussian_ids_sorted_d; // sorted by tile and depth
-    uint64_t *isect_ids_sorted = new uint64_t[num_intersects];
-    uint32_t *gaussian_ids_sorted = new uint32_t[num_intersects];
-    cudaMalloc((void **)&isect_ids_sorted_d, num_intersects * sizeof(uint64_t));
-    cudaMalloc(
-        (void **)&gaussian_ids_sorted_d, num_intersects * sizeof(uint32_t)
-    );
-
-    uint64_t *isect_ids_unsorted_d;
-    uint32_t *gaussian_ids_unsorted_d; // sorted by tile and depth
-    uint64_t *isect_ids_unsorted = new uint64_t[num_intersects];
-    uint32_t *gaussian_ids_unsorted = new uint32_t[num_intersects];
-    cudaMalloc(
-        (void **)&isect_ids_unsorted_d, num_intersects * sizeof(uint64_t)
-    );
-    cudaMalloc(
-        (void **)&gaussian_ids_unsorted_d, num_intersects * sizeof(uint32_t)
-    );
-
-    int num_tiles = tile_bounds.x * tile_bounds.y;
-    uint2 *tile_bins_d; // start and end indices for each tile
-    uint2 *tile_bins = new uint2[num_tiles];
-    cudaMalloc((void **)&tile_bins_d, num_tiles * sizeof(uint2));
-
-    bin_and_sort_gaussians(
-        num_points,
-        num_intersects,
-        xy_d,
-        z_d,
-        radii_d,
-        cum_tiles_hit_d,
-        tile_bounds,
-        isect_ids_unsorted_d,
-        gaussian_ids_unsorted_d,
-        isect_ids_sorted_d,
-        gaussian_ids_sorted_d,
-        tile_bins_d
-    );
-    cudaMemcpy(
-        isect_ids_unsorted,
-        isect_ids_unsorted_d,
-        num_intersects * sizeof(uint64_t),
-        cudaMemcpyDeviceToHost
-    );
-    cudaMemcpy(
-        gaussian_ids_unsorted,
-        gaussian_ids_unsorted_d,
-        num_intersects * sizeof(uint32_t),
-        cudaMemcpyDeviceToHost
-    );
-    cudaMemcpy(
-        isect_ids_sorted,
-        isect_ids_sorted_d,
-        num_intersects * sizeof(uint64_t),
-        cudaMemcpyDeviceToHost
-    );
-    cudaMemcpy(
-        gaussian_ids_sorted,
-        gaussian_ids_sorted_d,
-        num_intersects * sizeof(uint32_t),
-        cudaMemcpyDeviceToHost
-    );
-
-    // for (int i = 0; i < num_intersects; ++i) {
-    //     printf("%d unsorted isect %016lx point %03d\n", i,
-    //     isect_ids_unsorted[i], gaussian_ids_unsorted[i]);
-    // }
-    // for (int i = 0; i < num_intersects; ++i) {
-    //     printf("sorted isect %016lx point %03d\n", isect_ids_sorted[i],
-    //     gaussian_ids_sorted[i]);
-    // }
-    // cudaMemcpy(tile_bins, tile_bins_d, num_tiles * sizeof(uint2),
-    // cudaMemcpyDeviceToHost); for (int i = 0; i < num_tiles; ++i) {
-    //     printf("tile_bins %d %d %d\t", i, tile_bins[i].x, tile_bins[i].y);
-    // }
-    // std::cout << std::endl;
-
-    float3 *out_img = new float3[W * H];
-    float3 *out_img_d;
-    float *final_Ts_d;
-    int *final_idx_d;
-    cudaMalloc((void **)&out_img_d, W * H * sizeof(float3));
-    cudaMalloc((void **)&final_Ts_d, W * H * sizeof(float));
-    cudaMalloc((void **)&final_idx_d, W * H * sizeof(int));
-
-    rasterize_forward_impl(
-        tile_bounds,
-        block,
-        img_size,
-        gaussian_ids_sorted_d,
-        tile_bins_d,
-        xy_d,
-        conics_d,
-        rgbs_d,
-        opacities_d,
-        final_Ts_d,
-        final_idx_d,
-        out_img_d
-    );
-    cudaMemcpy(
-        out_img, out_img_d, W * H * sizeof(float3), cudaMemcpyDeviceToHost
-    );
-
-    float3 *v_output_d;
-    float3 *v_rgb_d, *v_conic_d, *v_cov2d_d;
-    float2 *v_xy_d;
-    float *v_opacity_d;
-    float *v_cov3d_d;
-    float3 *v_mean3d_d, *v_scale_d;
-    float4 *v_quat_d;
-
-    cudaMalloc((void **)&v_output_d, W * H * sizeof(float3));
-    cudaMalloc((void **)&v_rgb_d, num_points * sizeof(float3));
-    cudaMalloc((void **)&v_conic_d, num_points * sizeof(float3));
-    cudaMalloc((void **)&v_cov2d_d, num_points * sizeof(float3));
-    cudaMalloc((void **)&v_xy_d, num_points * sizeof(float2));
-    cudaMalloc((void **)&v_opacity_d, num_points * sizeof(float));
-    cudaMalloc((void **)&v_cov3d_d, num_points * 6 * sizeof(float));
-    cudaMalloc((void **)&v_mean3d_d, num_points * sizeof(float3));
-    cudaMalloc((void **)&v_scale_d, num_points * sizeof(float3));
-    cudaMalloc((void **)&v_quat_d, num_points * sizeof(float4));
-
-    rasterize_backward_impl(
-        tile_bounds,
-        block,
-        img_size,
-        gaussian_ids_sorted_d,
-        tile_bins_d,
-        xy_d,
-        conics_d,
-        rgbs_d,
-        opacities_d,
-        final_Ts_d,
-        final_idx_d,
-        v_output_d,
-        v_xy_d,
-        v_conic_d,
-        v_rgb_d,
-        v_opacity_d
-    );
-
-    printf("freeing memory...\n");
-
-    cudaFree(scales_d);
-    cudaFree(quats_d);
-    cudaFree(rgbs_d);
-    cudaFree(opacities_d);
-    cudaFree(covs3d_d);
-    cudaFree(viewmat_d);
-    cudaFree(xy_d);
-    cudaFree(z_d);
-    cudaFree(radii_d);
-    cudaFree(num_tiles_hit_d);
-    cudaFree(cum_tiles_hit_d);
-    cudaFree(tile_bins_d);
-    cudaFree(isect_ids_unsorted_d);
-    cudaFree(gaussian_ids_unsorted_d);
-    cudaFree(isect_ids_sorted_d);
-    cudaFree(gaussian_ids_sorted_d);
-    cudaFree(conics_d);
-    cudaFree(out_img_d);
-    cudaFree(final_Ts_d);
-    cudaFree(final_idx_d);
-
-    printf("freeing jacobians...\n");
-    cudaFree(v_output_d);
-    cudaFree(v_rgb_d);
-    cudaFree(v_conic_d);
-    cudaFree(v_cov2d_d);
-    cudaFree(v_xy_d);
-    cudaFree(v_opacity_d);
-    cudaFree(v_cov3d_d);
-    cudaFree(v_mean3d_d);
-    cudaFree(v_scale_d);
-    cudaFree(v_quat_d);
->>>>>>> 9f7a63d2
 
 int main() {
     test_quat_to_rotmat_jvp();
